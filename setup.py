import io
from setuptools import setup
from torchbench.version import __version__

name = "torchbench"
author = "Robert Stojnic"
author_email = "hello@sotabench.com"
license = "Apache-2.0"
url = "https://sotabench.com"
description = (
    "Easily benchmark Machine Learning models on selected tasks and datasets"
    " - with PyTorch"
)


def get_requirements():
    with io.open("requirements.txt") as f:
        return [
            line.strip()
            for line in f.readlines()
            if not line.strip().startswith("#")
        ]


setup(
    name=name,
    version=__version__,
    author=author,
    author_email=author_email,
    maintainer=author,
    maintainer_email=author_email,
    description=description,
    long_description=io.open("README.md", "r", encoding="utf-8").read(),
    long_description_content_type="text/markdown",
    url=url,
    platforms=["Windows", "POSIX", "MacOSX"],
    license=license,
    packages=[
        name,
        "torchbench.datasets",
        "torchbench.image_classification",
        "torchbench.image_generation",
        "torchbench.object_detection",
        "torchbench.semantic_segmentation",
    ],
    include_package_data=True,
<<<<<<< HEAD
    license=LICENSE,
    description=DESCRIPTION,
    long_description=DESCRIPTION,
    url=URL,
    install_requires=['sotabenchapi', 'tqdm', 'torch', 'torchvision'],
)
=======
    install_requires=get_requirements(),
    classifiers=[
        "Programming Language :: Python :: 3",
        "Programming Language :: Python :: 3.6",
        "Programming Language :: Python :: 3.7",
        "License :: OSI Approved :: Apache Software License",
        "Operating System :: OS Independent",
    ],
)
>>>>>>> 10706794
<|MERGE_RESOLUTION|>--- conflicted
+++ resolved
@@ -3,7 +3,7 @@
 from torchbench.version import __version__
 
 name = "torchbench"
-author = "Robert Stojnic"
+author = "Atlas ML"
 author_email = "hello@sotabench.com"
 license = "Apache-2.0"
 url = "https://sotabench.com"
@@ -44,14 +44,6 @@
         "torchbench.semantic_segmentation",
     ],
     include_package_data=True,
-<<<<<<< HEAD
-    license=LICENSE,
-    description=DESCRIPTION,
-    long_description=DESCRIPTION,
-    url=URL,
-    install_requires=['sotabenchapi', 'tqdm', 'torch', 'torchvision'],
-)
-=======
     install_requires=get_requirements(),
     classifiers=[
         "Programming Language :: Python :: 3",
@@ -61,4 +53,3 @@
         "Operating System :: OS Independent",
     ],
 )
->>>>>>> 10706794
